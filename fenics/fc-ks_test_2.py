--- conflicted
+++ resolved
@@ -23,10 +23,7 @@
     # Read all the data from a parameters file
     #
     import data.chertok_kurganov as dat
-<<<<<<< HEAD
-=======
     # import data.giuseppe as dat
->>>>>>> c8d79745
     # dat.reset(_nx = 3, _dt=1.e-4)
     # plot(dat.mesh)
     # plt.show()
@@ -44,11 +41,7 @@
     # Run time iterations
     #
     ks_test.set_parameter("save_matrices")
-<<<<<<< HEAD
-    result = ks_test.run( nt_steps=200,
-=======
     result = ks_test.run( nt_steps=100,
->>>>>>> c8d79745
                           break_when_negative_u=True, plot_u=False )
 
     #
